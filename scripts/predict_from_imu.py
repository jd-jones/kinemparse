--- conflicted
+++ resolved
@@ -14,21 +14,14 @@
 
 
 class ConvClassifier(torch.nn.Module):
-    def __init__(self, input_dim, out_set_size, kernel_size=3, binary_labels=False):
+    def __init__(self, input_dim, out_set_size, kernel_size, binary_labels=False):
         super().__init__()
 
         self.input_dim = input_dim
         self.out_set_size = out_set_size
         self.binary_labels = binary_labels
 
-<<<<<<< HEAD
         self.conv1d = torch.nn.Conv1d(self.input_dim, self.out_set_size, kernel_size, padding=(kernel_size//2))
-=======
-        padding = None  # FIXME
-        self.conv1d = torch.nn.Conv1d(
-            self.input_dim, self.out_set_size, kernel_size, padding=padding
-        )
->>>>>>> 79143d91
 
         logger.info(
             f'Initialized 1D convolutional classifier. '
@@ -40,12 +33,7 @@
         input_seq = input_seq.transpose(1, 2)
         # want (batch_size, num_channels, seq_length)
         output_seq = self.conv1d(input_seq)
-<<<<<<< HEAD
-
-        return output_seq.transpose(1,2)
-=======
         return output_seq.transpose(1, 2)
->>>>>>> 79143d91
 
     def predict(self, outputs):
         if self.binary_labels:
@@ -81,7 +69,7 @@
 
 
 def main(
-        out_dir=None, data_dir=None, model_name=None,
+        out_dir=None, data_dir=None, model_name=None, plot_predictions=None, 
         gpu_dev_id=None, batch_size=None, learning_rate=None, independent_signals=None,
         model_params={}, cv_params={}, train_params={}, viz_params={}):
 
@@ -229,7 +217,8 @@
         metric_str = '  '.join(str(m) for m in metric_dict.values())
         logger.info('[TST]  ' + metric_str)
 
-        imu.plot_prediction_eg(test_io_history, fig_dir, fig_type=fig_type, **viz_params)
+        if plot_predictions:
+            imu.plot_prediction_eg(test_io_history, fig_dir, fig_type=fig_type, **viz_params)
 
         saveVariable(train_ids, f'cvfold={cv_index}_train-ids')
         saveVariable(test_ids, f'cvfold={cv_index}_test-ids')
@@ -263,8 +252,11 @@
     parser = argparse.ArgumentParser()
     parser.add_argument('--config_file')
     parser.add_argument('--out_dir')
+    parser.add_argument('--model_params')
+    parser.add_argument('--data_dir')
+
     args = vars(parser.parse_args())
-    args = {k: v for k, v in args.items() if v is not None}
+    args = {k: yaml.safe_load(v) for k, v in args.items() if v is not None}
 
     # Load config file and override with any provided command line args
     config_file_path = args.pop('config_file', None)
