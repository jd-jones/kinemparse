import argparse
import os
import collections
import itertools
import functools

import yaml
import torch
import joblib

from mathtools import utils, torchutils, metrics
from kinemparse import imu


class ConvClassifier(torch.nn.Module):
    def __init__(self, input_dim, out_set_size, kernel_size, binary_labels=False):
        super().__init__()

        self.input_dim = input_dim
        self.out_set_size = out_set_size
        self.binary_labels = binary_labels

<<<<<<< HEAD
        padding = kernel_size // 2
        self.conv1d = torch.nn.Conv1d(
            self.input_dim, self.out_set_size, kernel_size, padding=padding
        )
=======
        self.conv1d = torch.nn.Conv1d(self.input_dim, self.out_set_size, kernel_size, padding=(kernel_size//2))
>>>>>>> 6ae0d4cc

        logger.info(
            f'Initialized 1D convolutional classifier. '
            f'Input dim: {self.input_dim}, Output dim: {self.out_set_size}'
        )

    def forward(self, input_seq):
        return self.conv1d(input_seq)

    def predict(self, outputs):
        if self.binary_labels:
            return (outputs > 0.5).float()
        __, preds = torch.max(outputs, -1)
        return preds


class TcnClassifier(torch.nn.Module):
    def __init__(
            self, input_dim, out_set_size,
            binary_labels=False, tcn_channels=None, **tcn_kwargs):
        super().__init__()

        self.input_dim = input_dim
        self.out_set_size = out_set_size
        self.binary_labels = binary_labels

        self.TCN = torchutils.TemporalConvNet(input_dim, tcn_channels, **tcn_kwargs)
        self.linear = torch.nn.Linear(tcn_channels[-1], self.out_set_size)

        logger.info(
            f'Initialized TCN classifier. '
            f'Input dim: {self.input_dim}, Output dim: {self.out_set_size}'
        )

    def forward(self, input_seq):
        tcn_out = self.TCN(input_seq).transpose(1, 2)
        linear_out = self.linear(tcn_out)
        return linear_out

    def predict(self, outputs):
        if self.binary_labels:
            return (outputs > 0.5).float()
        __, preds = torch.max(outputs, -1)
        return preds


def split(imu_feature_seqs, imu_label_seqs, trial_ids, active_only=False):
    num_signals = imu_label_seqs[0].shape[1]

    def validate(seqs):
        return all(seq.shape[1] == num_signals for seq in seqs)
    all_valid = all(validate(x) for x in (imu_feature_seqs, imu_label_seqs))
    if not all_valid:
        raise AssertionError("IMU and labels don't all have the same number of sequences")

    trial_ids = tuple(
        itertools.chain(
            *(
                tuple(t_id + 0.01 * (i + 1) for i in range(num_signals))
                for t_id in trial_ids
            )
        )
    )

    def splitSeq(arrays):
        return tuple(row for array in arrays for row in array)
    imu_feature_seqs = splitSeq(map(lambda x: x.swapaxes(0, 1), imu_feature_seqs))
    imu_label_seqs = splitSeq(map(lambda x: x.T, imu_label_seqs))

    if active_only:
        is_active = tuple(map(lambda x: x.any(), imu_label_seqs))

        def filterInactive(arrays):
            return tuple(arr for arr, act in zip(arrays, is_active) if act)
        return tuple(map(filterInactive, (imu_feature_seqs, imu_label_seqs, trial_ids)))

    return imu_feature_seqs, imu_label_seqs, trial_ids


def main(
<<<<<<< HEAD
        out_dir=None, data_dir=None, model_name=None,
        gpu_dev_id=None, batch_size=None, learning_rate=None,
        independent_signals=None, active_only=None,
        model_params={}, cv_params={}, train_params={}, viz_params={},
        viz_output=None, label_mapping=None, eval_label_mapping=None):
=======
        out_dir=None, data_dir=None, model_name=None, plot_predictions=None, results_file=None,
        gpu_dev_id=None, batch_size=None, learning_rate=None, independent_signals=None,
        model_params={}, cv_params={}, train_params={}, viz_params={}):
>>>>>>> 6ae0d4cc

    data_dir = os.path.expanduser(data_dir)
    out_dir = os.path.expanduser(out_dir)

    fig_dir = os.path.join(out_dir, 'figures')
    if not os.path.exists(fig_dir):
        os.makedirs(fig_dir)

    out_data_dir = os.path.join(out_dir, 'data')
    if not os.path.exists(out_data_dir):
        os.makedirs(out_data_dir)

    def loadVariable(var_name):
        return joblib.load(os.path.join(data_dir, f'{var_name}.pkl'))

    def saveVariable(var, var_name):
        joblib.dump(var, os.path.join(out_data_dir, f'{var_name}.pkl'))

    # Load data
    trial_ids = loadVariable('trial_ids')
    imu_sample_seqs = loadVariable('imu_sample_seqs')
    imu_label_seqs = loadVariable('imu_label_seqs')

    device = torchutils.selectDevice(gpu_dev_id)

    if label_mapping is not None:
        def map_labels(labels):
            for i, j in label_mapping.items():
                labels[labels == i] = j
            return labels
        imu_label_seqs = tuple(map(map_labels, imu_label_seqs))

    # Define cross-validation folds
    cv_folds = utils.makeDataSplits(
        imu_sample_seqs, imu_label_seqs, trial_ids,
        **cv_params
    )

    for cv_index, (train_data, val_data, test_data) in enumerate(cv_folds):
        if independent_signals:
            criterion = torch.nn.CrossEntropyLoss()
            labels_dtype = torch.long
            # fig_type = None
            split_ = functools.partial(split, active_only=active_only)
            train_data = split_(*train_data)
            val_data = split_(*val_data)
            test_data = split_(*test_data)
        else:
            criterion = torch.nn.BCEWithLogitsLoss()
            labels_dtype = torch.float
            # fig_type = 'multi'

        if train_data == ((), (), (),):
            train_set = None
            train_loader = None
            train_ids = tuple()
        else:
            train_obsv, train_labels, train_ids = train_data
            train_set = torchutils.SequenceDataset(
                train_obsv, train_labels,
                device=device, labels_dtype=labels_dtype, seq_ids=train_ids,
                transpose_data=True
            )
            train_loader = torch.utils.data.DataLoader(
                train_set, batch_size=batch_size, shuffle=True
            )

        if test_data == ((), (), (),):
            test_set = None
            test_loader = None
            test_ids = tuple()
        else:
            test_obsv, test_labels, test_ids = test_data
            test_set = torchutils.SequenceDataset(
                test_obsv, test_labels,
                device=device, labels_dtype=labels_dtype, seq_ids=test_ids,
                transpose_data=True
            )
            test_loader = torch.utils.data.DataLoader(
                test_set, batch_size=batch_size, shuffle=False
            )

        if val_data == ((), (), (),):
            val_set = None
            val_loader = None
            val_ids = tuple()
        else:
            val_obsv, val_labels, val_ids = val_data
            val_set = torchutils.SequenceDataset(
                val_obsv, val_labels,
                device=device, labels_dtype=labels_dtype, seq_ids=val_ids,
                transpose_data=True
            )
            val_loader = torch.utils.data.DataLoader(val_set, batch_size=batch_size, shuffle=True)

        logger.info(
            f'CV fold {cv_index + 1}: {len(trial_ids)} total '
            f'({len(train_ids)} train, {len(val_ids)} val, {len(test_ids)} test)'
        )

        input_dim = train_set.num_obsv_dims
        output_dim = train_set.num_label_types
        if model_name == 'linear':
            model = torchutils.LinearClassifier(
                input_dim, output_dim, **model_params
            ).to(device=device)
        elif model_name == 'conv':
            model = ConvClassifier(input_dim, output_dim, **model_params).to(device=device)
        elif model_name == 'TCN':
            model = TcnClassifier(input_dim, output_dim, **model_params)
        else:
            raise AssertionError()

        train_epoch_log = collections.defaultdict(list)
        val_epoch_log = collections.defaultdict(list)
        metric_dict = {
            'Avg Loss': metrics.AverageLoss(),
            'Accuracy': metrics.Accuracy(),
            'Precision': metrics.Precision(),
            'Recall': metrics.Recall(),
            'F1': metrics.Fmeasure()
        }

        optimizer_ft = torch.optim.Adam(
            model.parameters(), lr=learning_rate,
            betas=(0.9, 0.999), eps=1e-08,
            weight_decay=0, amsgrad=False
        )
        exp_lr_scheduler = torch.optim.lr_scheduler.StepLR(optimizer_ft, step_size=1, gamma=1.00)

        model, last_model_wts = torchutils.trainModel(
            model, criterion, optimizer_ft, exp_lr_scheduler,
            train_loader, val_loader,
            device=device,
            metrics=metric_dict,
            train_epoch_log=train_epoch_log,
            val_epoch_log=val_epoch_log,
            **train_params
        )

        # Test model
        metric_dict = {
            'Avg Loss': metrics.AverageLoss(),
            'Accuracy': metrics.Accuracy(),
            'Precision': metrics.Precision(),
            'Recall': metrics.Recall(),
            'F1': metrics.Fmeasure()
        }
        test_io_history = torchutils.predictSamples(
            model.to(device=device), test_loader,
            criterion=criterion, device=device,
            metrics=metric_dict, data_labeled=True, update_model=False,
            seq_as_batch=train_params['seq_as_batch'],
            return_io_history=True
        )
        metric_str = '  '.join(str(m) for m in metric_dict.values())
        logger.info('[TST]  ' + metric_str)
        if results_file != None:
            import csv
            #fields = metric_dict.keys()
            c=[model_params.get("kernel_size")]
            for m in metric_dict.values():
                k = str(m).find(':')+2
                c.append(str(m)[k:])

            output_dir = '~/repo/kinemparse/data/output/predict-activity'
            filename=os.path.join(output_dir, results_file)
            filename = os.path.expanduser(filename)
            with open(filename, 'a', newline='') as csvfile:
                writer = csv.writer(csvfile)
                writer.writerow(c)

<<<<<<< HEAD
        if viz_output:
            # imu.plot_prediction_eg(test_io_history, fig_dir, fig_type=fig_type, **viz_params)
            imu.plot_prediction_eg(test_io_history, fig_dir, **viz_params)
=======

        if plot_predictions:
            imu.plot_prediction_eg(test_io_history, fig_dir, fig_type=fig_type, **viz_params)
>>>>>>> 6ae0d4cc

        saveVariable(train_ids, f'cvfold={cv_index}_train-ids')
        saveVariable(test_ids, f'cvfold={cv_index}_test-ids')
        saveVariable(val_ids, f'cvfold={cv_index}_val-ids')
        saveVariable(train_epoch_log, f'cvfold={cv_index}_{model_name}-train-epoch-log')
        saveVariable(val_epoch_log, f'cvfold={cv_index}_{model_name}-val-epoch-log')
        saveVariable(metric_dict, f'cvfold={cv_index}_{model_name}-metric-dict')
        saveVariable(model, f'cvfold={cv_index}_{model_name}-best')

        model.load_state_dict(last_model_wts)
        saveVariable(model, f'cvfold={cv_index}_{model_name}-last')

        torchutils.plotEpochLog(
            train_epoch_log,
            subfig_size=(10, 2.5),
            title='Training performance',
            fn=os.path.join(fig_dir, 'train-plot.png')
        )

        if val_epoch_log:
            torchutils.plotEpochLog(
                val_epoch_log,
                subfig_size=(10, 2.5),
                title='Heldout performance',
                fn=os.path.join(fig_dir, 'val-plot.png')
            )

        if eval_label_mapping is not None:
            metric_dict = {
                'Avg Loss': metrics.AverageLoss(),
                'Accuracy': metrics.Accuracy(),
                'Precision': metrics.Precision(),
                'Recall': metrics.Recall(),
                'F1': metrics.Fmeasure()
            }
            test_io_history = torchutils.predictSamples(
                model.to(device=device), test_loader,
                criterion=criterion, device=device,
                metrics=metric_dict, data_labeled=True, update_model=False,
                seq_as_batch=train_params['seq_as_batch'],
                return_io_history=True,
                label_mapping=eval_label_mapping
            )
            metric_str = '  '.join(str(m) for m in metric_dict.values())
            logger.info('[TST]  ' + metric_str)


if __name__ == "__main__":
    # Parse command line arguments
    parser = argparse.ArgumentParser()
    parser.add_argument('--config_file')
    parser.add_argument('--out_dir')
    parser.add_argument('--model_params')
    parser.add_argument('--results_file')

    args = vars(parser.parse_args())
    args = {k: yaml.safe_load(v) for k, v in args.items() if v is not None}

    # Load config file and override with any provided command line args
    config_file_path = args.pop('config_file', None)
    if config_file_path is None:
        file_basename = utils.stripExtension(__file__)
        config_fn = f"{file_basename}.yaml"
        config_file_path = os.path.join(
            os.path.expanduser('~'), 'repo', 'kinemparse', 'scripts', config_fn
        )
    with open(config_file_path, 'rt') as config_file:
        config = yaml.safe_load(config_file)
    config.update(args)

    # Create output directory, instantiate log file and write config options
    out_dir = os.path.expanduser(config['out_dir'])
    if not os.path.exists(out_dir):
        os.makedirs(out_dir)
    logger = utils.setupRootLogger(filename=os.path.join(out_dir, 'log.txt'))
    with open(os.path.join(out_dir, config_fn), 'w') as outfile:
        yaml.dump(config, outfile)
    utils.copyFile(__file__, out_dir)

    utils.autoreload_ipython()

    main(**config)<|MERGE_RESOLUTION|>--- conflicted
+++ resolved
@@ -20,14 +20,7 @@
         self.out_set_size = out_set_size
         self.binary_labels = binary_labels
 
-<<<<<<< HEAD
-        padding = kernel_size // 2
-        self.conv1d = torch.nn.Conv1d(
-            self.input_dim, self.out_set_size, kernel_size, padding=padding
-        )
-=======
         self.conv1d = torch.nn.Conv1d(self.input_dim, self.out_set_size, kernel_size, padding=(kernel_size//2))
->>>>>>> 6ae0d4cc
 
         logger.info(
             f'Initialized 1D convolutional classifier. '
@@ -108,17 +101,12 @@
 
 
 def main(
-<<<<<<< HEAD
         out_dir=None, data_dir=None, model_name=None,
         gpu_dev_id=None, batch_size=None, learning_rate=None,
         independent_signals=None, active_only=None,
         model_params={}, cv_params={}, train_params={}, viz_params={},
-        viz_output=None, label_mapping=None, eval_label_mapping=None):
-=======
-        out_dir=None, data_dir=None, model_name=None, plot_predictions=None, results_file=None,
-        gpu_dev_id=None, batch_size=None, learning_rate=None, independent_signals=None,
-        model_params={}, cv_params={}, train_params={}, viz_params={}):
->>>>>>> 6ae0d4cc
+        plot_predictions=None, results_file=None,
+        label_mapping=None, eval_label_mapping=None):
 
     data_dir = os.path.expanduser(data_dir)
     out_dir = os.path.expanduser(out_dir)
@@ -291,15 +279,9 @@
                 writer = csv.writer(csvfile)
                 writer.writerow(c)
 
-<<<<<<< HEAD
-        if viz_output:
+        if plot_predictions:
             # imu.plot_prediction_eg(test_io_history, fig_dir, fig_type=fig_type, **viz_params)
             imu.plot_prediction_eg(test_io_history, fig_dir, **viz_params)
-=======
-
-        if plot_predictions:
-            imu.plot_prediction_eg(test_io_history, fig_dir, fig_type=fig_type, **viz_params)
->>>>>>> 6ae0d4cc
 
         saveVariable(train_ids, f'cvfold={cv_index}_train-ids')
         saveVariable(test_ids, f'cvfold={cv_index}_test-ids')
